--- conflicted
+++ resolved
@@ -74,6 +74,10 @@
     #[arg(short, long, value_name = "OUTPUT", default_value = "sufr.sa")]
     pub output: String,
 
+    /// Ignore sequences starting with N
+    #[arg(short, long)]
+    pub ignore_start_n: bool,
+
     /// Verify order
     #[arg(short, long)]
     pub check: bool,
@@ -214,7 +218,11 @@
 
     let total_start = Instant::now();
     let start = Instant::now();
-    let sa = SuffixArray::new(open(&args.input)?, args.max_context);
+    let sa = SuffixArray::new(
+        open(&args.input)?,
+        args.max_context,
+        args.ignore_start_n,
+    );
     info!(
         "Finished reading input of len {} in {:?}",
         sa.len,
@@ -231,25 +239,20 @@
     // Collect all the subarray SA/LCP structures
     let sub_suffixes: Vec<_> = sufs.iter().map(|t| t.0.clone()).collect();
     let sub_lcps: Vec<_> = sufs.iter().map(|t| t.1.clone()).collect();
-<<<<<<< HEAD
     let sub_pivots: Vec<_> = sufs.iter().map(|t| t.2.clone()).collect();
-=======
-    info!("Collected SA/LCPs");
     mem::drop(sufs);
->>>>>>> eafc6c02
 
     // Determine the pivot suffixes
     let start = Instant::now();
-    let pivot_suffixes = sa.select_pivots(&sub_suffixes);
-    info!("Selected pivot suffixes in {:?}", start.elapsed());
-    debug!("{pivot_suffixes:#?}");
+    let pivots = sa.select_pivots(sub_pivots, sub_suffixes.len());
+    info!("Selected {} pivots in {:?}", pivots.len(), start.elapsed());
+    debug!("pivots = {pivots:#?}");
 
     // Find the pivots suffixes in each of the sub_suffixes
     let start = Instant::now();
-    let pivot_locs = sa.locate_pivots(&sub_suffixes, pivot_suffixes);
+    let pivot_locs = sa.locate_pivots(&sub_suffixes, pivots);
     info!("Located pivot suffixes in {:?}", start.elapsed());
-    debug!("{pivot_locs:#?}");
-    //mem::drop(pivot_suffixes);
+    debug!("pivot_locs = {pivot_locs:#?}");
 
     // Use the pivot locations to partition the SA/LCP subs
     let start = Instant::now();
@@ -269,6 +272,7 @@
 
     // Check
     if args.check {
+        let start = Instant::now();
         let mut previous: Option<usize> = None;
         let mut num_errors = 0;
         for &cur in &merged_sa {
@@ -279,9 +283,11 @@
             }
             previous = Some(cur);
         }
+
         info!(
-            "Verified order, found {num_errors} error{}",
+            "Checked order, found {num_errors} error{} in {:?}",
             if num_errors == 1 { "" } else { "s" },
+            start.elapsed()
         );
     }
 
